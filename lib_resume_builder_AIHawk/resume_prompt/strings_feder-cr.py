from lib_resume_builder_AIHawk.template_base import *

prompt_header = """
Act as an HR expert and resume writer specializing in ATS-friendly resumes. Your task is to create a professional and polished header for the resume. The header should:

1. **Contact Information**: Include your full name, city and country, phone number, email address, LinkedIn profile, and GitHub profile. Exclude any information that is not provided.
2. **Formatting**: Ensure the contact details are presented clearly and are easy to read.

- **My information:**  
  {personal_information}
<<<<<<< HEAD

- **Template to Use**
```
<header>
  <h1>[Name and Surname]</h1>
  <div class="contact-info"> 
    <p class="fas fa-map-marker-alt">
      <span>[Your City, Your Country]</span>
    </p> 
    <p class="fas fa-phone">
      <span>[Your Prefix Phone number]</span>
    </p> 
    <p class="fas fa-envelope">
      <span>[Your Email]</span>
    </p> 
    <p class="fab fa-linkedin">
      <a href="[Link LinkedIn account]">LinkedIn</a>
    </p> 
    <p class="fab fa-github">
      <a href="[Link GitHub account]">GitHub</a>
    </p> 
  </div>
</header>
```
The results should be provided in html format, include only the provide information and Provide only the html code for the resume, without any explanations or additional text and also without ```html ```
"""
=======
""" + prompt_header_template
>>>>>>> 97d85e71

prompt_education = """
Act as an HR expert and resume writer with a specialization in creating ATS-friendly resumes. Your task is to articulate the educational background for a resume. For each educational entry, ensure you include:

1. **Institution Name and Location**: Specify the university or educational institution’s name and location.
2. **Degree and Field of Study**: Clearly indicate the degree earned and the field of study.
3. **GPA**: Include your GPA if it is strong and relevant.
4. **Relevant Coursework**: List key courses with their grades to showcase your academic strengths.

- **My information:**  
  {education_details}
"""+ prompt_education_template

prompt_working_experience = """
Act as an HR expert and resume writer with a specialization in creating ATS-friendly resumes. Your task is to detail the work experience for a resume. For each job entry, ensure you include:

1. **Company Name and Location**: Provide the name of the company and its location.
2. **Job Title**: Clearly state your job title.
3. **Dates of Employment**: Include the start and end dates of your employment.
4. **Responsibilities and Achievements**: Describe your key responsibilities and notable achievements, emphasizing measurable results and specific contributions.

- **My information:**  
  {experience_details}
"""+ prompt_working_experience_template

prompt_side_projects = """
Act as an HR expert and resume writer with a specialization in creating ATS-friendly resumes. Your task is to highlight notable side projects. For each project, ensure you include:

1. **Project Name and Link**: Provide the name of the project and include a link to the GitHub repository or project page.
2. **Project Details**: Describe any notable recognition or achievements related to the project, such as GitHub stars or community feedback.
3. **Technical Contributions**: Highlight your specific contributions and the technologies used in the project.

- **My information:**  
  {projects}
"""+ prompt_side_projects_template

prompt_achievements = """
Act as an HR expert and resume writer with a specialization in creating ATS-friendly resumes. Your task is to list significant achievements. For each achievement, ensure you include:

1. **Award or Recognition**: Clearly state the name of the award, recognition, scholarship, or honor.
2. **Description**: Provide a brief description of the achievement and its relevance to your career or academic journey.

- **My information:**  
  {achievements}
  {certifications}
"""+ prompt_achievements_template

prompt_additional_skills = """
Act as an HR expert and resume writer with a specialization in creating ATS-friendly resumes. Your task is to list additional skills relevant to the job. For each skill, ensure you include:

1. **Skill Category**: Clearly state the category or type of skill.
2. **Specific Skills**: List the specific skills or technologies within each category.
3. **Proficiency and Experience**: Briefly describe your experience and proficiency level.

- **My information:**  
  {languages}
  {interests}
  {skills}
"""+ prompt_additional_skills_template<|MERGE_RESOLUTION|>--- conflicted
+++ resolved
@@ -8,36 +8,7 @@
 
 - **My information:**  
   {personal_information}
-<<<<<<< HEAD
-
-- **Template to Use**
-```
-<header>
-  <h1>[Name and Surname]</h1>
-  <div class="contact-info"> 
-    <p class="fas fa-map-marker-alt">
-      <span>[Your City, Your Country]</span>
-    </p> 
-    <p class="fas fa-phone">
-      <span>[Your Prefix Phone number]</span>
-    </p> 
-    <p class="fas fa-envelope">
-      <span>[Your Email]</span>
-    </p> 
-    <p class="fab fa-linkedin">
-      <a href="[Link LinkedIn account]">LinkedIn</a>
-    </p> 
-    <p class="fab fa-github">
-      <a href="[Link GitHub account]">GitHub</a>
-    </p> 
-  </div>
-</header>
-```
-The results should be provided in html format, include only the provide information and Provide only the html code for the resume, without any explanations or additional text and also without ```html ```
-"""
-=======
 """ + prompt_header_template
->>>>>>> 97d85e71
 
 prompt_education = """
 Act as an HR expert and resume writer with a specialization in creating ATS-friendly resumes. Your task is to articulate the educational background for a resume. For each educational entry, ensure you include:
